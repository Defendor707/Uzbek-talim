# Dependencies
node_modules/
*.pnp
.pnp.js

# Production builds
dist/
build/

# Environment variables
.env
.env.local
.env.production

# Logs
*.log
npm-debug.log*
yarn-debug.log*
yarn-error.log*

# Runtime data
pids
*.pid
*.seed
*.pid.lock

# Coverage directory used by tools like istanbul
coverage/
*.lcov

# nyc test coverage
.nyc_output

# Dependency directories
jspm_packages/

# Optional npm cache directory
.npm

# Optional eslint cache
.eslintcache

# Microbundle cache
.rpt2_cache/
.rts2_cache_cjs/
.rts2_cache_es/
.rts2_cache_umd/

# Optional REPL history
.node_repl_history

# Output of 'npm pack'
*.tgz

# Yarn Integrity file
.yarn-integrity

# dotenv environment variables file
.env.test

# parcel-bundler cache (https://parceljs.org/)
.cache
.parcel-cache

# next.js build output
.next

# nuxt.js build output
.nuxt

# vuepress build directory
.vuepress/dist

# Serverless directories
.serverless/

# FuseBox cache
.fusebox/

# DynamoDB Local files
.dynamodb/

# TernJS port file
.tern-port

# Stores VSCode versions used for testing VSCode extensions
.vscode-test

# Replit specific
.replit
.upm
replit.nix

# Database
*.sqlite
*.db

# Uploads directory
uploads/
!uploads/.gitkeep

# OS generated files
.DS_Store
<<<<<<< HEAD
server/public
vite.config.ts.*
*.tar.gz

# Environment files
.env
.env.local
.env.development.local
.env.test.local
.env.production.local

# Database - Keep migrations, ignore local database files
!/migrations/
!/migrations/**/*.sql
!/migrations/meta/
!/migrations/meta/*.json

# Logs
logs
*.log
npm-debug.log*
yarn-debug.log*
yarn-error.log*

# Runtime data
pids
*.pid
*.seed
*.pid.lock

# Optional npm cache directory
.npm

# Optional eslint cache
.eslintcache
=======
.DS_Store?
._*
.Spotlight-V100
.Trashes
ehthumbs.db
Thumbs.db

# IDE
.vscode/
.idea/
*.swp
*.swo
*~

# Temporary files
*.tmp
*.temp
.tmp/

# Cookie files
cookies.txt
>>>>>>> 2e3f5bd7
<|MERGE_RESOLUTION|>--- conflicted
+++ resolved
@@ -101,7 +101,12 @@
 
 # OS generated files
 .DS_Store
-<<<<<<< HEAD
+.DS_Store?
+._*
+.Spotlight-V100
+.Trashes
+ehthumbs.db
+Thumbs.db
 server/public
 vite.config.ts.*
 *.tar.gz
@@ -137,13 +142,6 @@
 
 # Optional eslint cache
 .eslintcache
-=======
-.DS_Store?
-._*
-.Spotlight-V100
-.Trashes
-ehthumbs.db
-Thumbs.db
 
 # IDE
 .vscode/
@@ -158,5 +156,4 @@
 .tmp/
 
 # Cookie files
-cookies.txt
->>>>>>> 2e3f5bd7
+cookies.txt