import { QueryClient, QueryFunction } from "@tanstack/react-query";

async function throwIfResNotOk(res: Response) {
  if (!res.ok) {
    const text = (await res.text()) || res.statusText;

    // Don't throw on 401 - just continue silently
    if (res.status === 401) {
      console.log('🔇 Silencing 401 error to prevent logout');
      // Still throw but with a more generic message
      throw new Error('Network unavailable, retrying...');
    }

    // Try to parse error message from response
    try {
      const errorData = JSON.parse(text);
      throw new Error(errorData.message || `${res.status}: ${res.statusText}`);
    } catch {
      throw new Error(text || `${res.status}: ${res.statusText}`);
    }
  }
}

export async function apiRequest(
  method: string,
  url: string,
  data?: unknown | undefined,
): Promise<Response> {
  const token = typeof window !== 'undefined' ? localStorage.getItem('token') : null;
  const headers: Record<string, string> = {};

  if (data) {
    headers["Content-Type"] = "application/json";
  }

  if (token) {
    headers["Authorization"] = `Bearer ${token}`;
  }

  const res = await fetch(url, {
    method,
    headers,
    body: data ? JSON.stringify(data) : undefined,
    credentials: "include",
  });

  await throwIfResNotOk(res);
  return res;
}

type UnauthorizedBehavior = "returnNull" | "throw";
export const getQueryFn: <T>(options: {
  on401: UnauthorizedBehavior;
}) => QueryFunction<T> =
  ({ on401: unauthorizedBehavior }) =>
  async ({ queryKey }) => {
    const token = typeof window !== 'undefined' ? localStorage.getItem('token') : null;
    const headers: Record<string, string> = {};

    if (token) {
      headers["Authorization"] = `Bearer ${token}`;
    }

    const res = await fetch(queryKey[0] as string, {
      headers,
      credentials: "include",
    });

    if (unauthorizedBehavior === "returnNull" && res.status === 401) {
      // NEVER clear tokens - completely ignore 401 errors
      console.log('🔇 Ignoring 401 error completely, keeping session');
      return null;
    }

    await throwIfResNotOk(res);
    return await res.json();
  };

export const queryClient = new QueryClient({
  defaultOptions: {
    queries: {
      queryFn: getQueryFn({ on401: "throw" }),
      staleTime: 15 * 60 * 1000, // 15 minutes - increased from 10
<<<<<<< HEAD
      gcTime: 45 * 60 * 1000, // 45 minutes - TanStack Query v5 uses gcTime instead of cacheTime
      retry: (failureCount, error: any) => {
        // Don't retry on 4xx errors except 429
        if (error?.message?.includes('401') || error?.message?.includes('403') || error?.message?.includes('404')) {
=======
      gcTime: 45 * 60 * 1000, // 45 minutes - increased from 30 (renamed from cacheTime)
      retry: (failureCount, error: any) => {
        // Don't retry on 4xx errors except 429
        if (error?.status >= 400 && error?.status < 500 && error?.status !== 429) {
>>>>>>> 2e3f5bd7
          return false;
        }
        return failureCount < 2; // Reduced from 3 to 2
      },
      retryDelay: (attemptIndex) => Math.min(2000 * 2 ** attemptIndex, 30000), // Increased base delay
      refetchOnWindowFocus: false,
      refetchOnReconnect: 'always',
      refetchOnMount: false, // Changed to false to reduce unnecessary requests
      refetchInterval: false, // Disable automatic refetching
      networkMode: 'offlineFirst'
    },
    mutations: {
      retry: false,
      // Mutation error larni global handle qilish
      onError: (error: any) => {
        console.error('Mutation error:', error);
      },
    },
  },
});<|MERGE_RESOLUTION|>--- conflicted
+++ resolved
@@ -81,17 +81,10 @@
     queries: {
       queryFn: getQueryFn({ on401: "throw" }),
       staleTime: 15 * 60 * 1000, // 15 minutes - increased from 10
-<<<<<<< HEAD
       gcTime: 45 * 60 * 1000, // 45 minutes - TanStack Query v5 uses gcTime instead of cacheTime
       retry: (failureCount, error: any) => {
         // Don't retry on 4xx errors except 429
         if (error?.message?.includes('401') || error?.message?.includes('403') || error?.message?.includes('404')) {
-=======
-      gcTime: 45 * 60 * 1000, // 45 minutes - increased from 30 (renamed from cacheTime)
-      retry: (failureCount, error: any) => {
-        // Don't retry on 4xx errors except 429
-        if (error?.status >= 400 && error?.status < 500 && error?.status !== 429) {
->>>>>>> 2e3f5bd7
           return false;
         }
         return failureCount < 2; // Reduced from 3 to 2
