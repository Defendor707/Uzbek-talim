@import './styles/gradients.css';
@tailwind base;
@tailwind components;
@tailwind utilities;
<<<<<<< HEAD
=======

/* Smooth Scrolling and Transitions */
html {
  scroll-behavior: smooth;
}

* {
  -webkit-tap-highlight-color: transparent;
}

.smooth-transition {
  transition: all 0.3s cubic-bezier(0.4, 0, 0.2, 1);
}

.smooth-scale {
  transition: transform 0.2s cubic-bezier(0.4, 0, 0.2, 1);
}

.smooth-scale:active {
  transform: scale(0.95);
}

.page-transition {
  transition: opacity 0.3s ease-out, transform 0.3s ease-out;
}

.fade-in {
  animation: fadeIn 0.3s ease-out;
}

@keyframes fadeIn {
  from {
    opacity: 0;
    transform: translateY(10px);
  }
  to {
    opacity: 1;
    transform: translateY(0);
  }
}

/* Safe Area for Mobile */
.safe-area-pb {
  padding-bottom: env(safe-area-inset-bottom);
}

.h-safe-area-inset-bottom {
  height: env(safe-area-inset-bottom);
}
>>>>>>> 2e3f5bd7

/* Mobile-first responsive design utilities */
@layer base {
  * {
    @apply border-border;
  }
  
  html {
    font-size: 16px;
    -webkit-text-size-adjust: 100%;
    -webkit-tap-highlight-color: transparent;
  }
  
  body {
    @apply bg-background text-foreground;
    font-feature-settings: "rlig" 1, "calt" 1;
    -webkit-font-smoothing: antialiased;
    -moz-osx-font-smoothing: grayscale;
    overscroll-behavior: none;
  }
}

/* Touch-friendly interactive elements */
@layer components {
  .touch-target {
    @apply min-h-[44px] min-w-[44px] flex items-center justify-center;
  }
  
  .mobile-card {
    @apply bg-white rounded-xl p-4 shadow-sm border border-gray-100 transition-all duration-200;
  }
  
  .mobile-card:active {
    @apply scale-[0.98] shadow-md;
  }
  
  .mobile-button {
    @apply touch-target bg-blue-600 text-white rounded-lg font-medium transition-all duration-200 active:scale-95 active:bg-blue-700;
  }
  
  .mobile-input {
    @apply w-full h-12 px-4 border border-gray-300 rounded-lg text-base focus:ring-2 focus:ring-blue-500 focus:border-transparent transition-all duration-200;
  }
  
  .mobile-nav-item {
    @apply touch-target rounded-lg transition-all duration-200 active:scale-95;
  }
  
  /* Responsive grid layouts */
  .responsive-grid-2-4 {
    @apply grid grid-cols-2 lg:grid-cols-4 gap-4 lg:gap-6;
  }
  
  .responsive-grid-1-2-3 {
    @apply grid grid-cols-1 sm:grid-cols-2 lg:grid-cols-3 gap-4 sm:gap-6;
  }
  
  .responsive-grid-1-3 {
    @apply grid grid-cols-1 lg:grid-cols-3 gap-4 lg:gap-6;
  }
  
  /* Safe area handling for mobile devices */
  .safe-area-pb {
    padding-bottom: env(safe-area-inset-bottom);
  }
  
  .safe-area-pt {
    padding-top: env(safe-area-inset-top);
  }
  
  /* Responsive padding and margins */
  .responsive-container {
    @apply px-4 sm:px-6 lg:px-8 py-6 sm:py-8;
  }
  
  .responsive-card-padding {
    @apply p-4 sm:p-6;
  }
  
  /* Mobile-first text sizes */
  .responsive-heading-xl {
    @apply text-2xl sm:text-3xl lg:text-4xl font-bold;
  }
  
  .responsive-heading-lg {
    @apply text-xl sm:text-2xl lg:text-3xl font-bold;
  }
  
  .responsive-heading-md {
    @apply text-lg sm:text-xl lg:text-2xl font-semibold;
  }
  
  /* Optimized button sizes */
  .responsive-button {
    @apply px-4 py-2 sm:px-6 sm:py-3 text-sm sm:text-base rounded-lg transition-all duration-200;
  }
  
  /* Mobile dropdown optimizations */
  .mobile-dropdown {
    @apply w-screen max-w-sm mx-auto;
  }
}

:root {
  --background: 0 0% 100%;
  --foreground: 222 47% 11%;
  --muted: 210 40% 96.1%;
  --muted-foreground: 215.4 16.3% 46.9%;
  --popover: 0 0% 100%;
  --popover-foreground: 222 47% 11%;
  --card: 0 0% 100%;
  --card-foreground: 222 47% 11%;
  --border: 214.3 31.8% 91.4%;
  --input: 214.3 31.8% 91.4%;
  --primary: 217 90% 54%;
  --primary-foreground: 210 40% 98%;
  --secondary: 160 84% 39%;
  --secondary-foreground: 210 40% 98%;
  --accent: 35 92% 51%;
  --accent-foreground: 210 40% 98%;
  --destructive: 0 84.2% 60.2%;
  --destructive-foreground: 210 40% 98%;
  --ring: 215 20.2% 65.1%;
  --radius: 0.5rem;
  
  --chart-1: 217 90% 54%;
  --chart-2: 160 84% 39%;
  --chart-3: 35 92% 51%;
  --chart-4: 220 14% 96%;
  --chart-5: 210 40% 98%;
  
  --sidebar-background: 0 0% 100%;
  --sidebar-foreground: 222 47% 11%;
  --sidebar-primary: 217 90% 54%;
  --sidebar-primary-foreground: 210 40% 98%;
  --sidebar-accent: 217 90% 54%;
  --sidebar-accent-foreground: 210 40% 98%;
  --sidebar-border: 214.3 31.8% 91.4%;
  --sidebar-ring: 215 20.2% 65.1%;
}

.dark {
  --background: 222 47% 11%;
  --foreground: 210 40% 98%;
  --muted: 217 33% 17%;
  --muted-foreground: 215 20.2% 65.1%;
  --popover: 222 47% 11%;
  --popover-foreground: 210 40% 98%;
  --card: 222 47% 11%;
  --card-foreground: 210 40% 98%;
  --border: 217 33% 17%;
  --input: 217 33% 17%;
  --primary: 217 90% 54%;
  --primary-foreground: 210 40% 98%;
  --secondary: 160 84% 39%;
  --secondary-foreground: 210 40% 98%;
  --accent: 35 92% 51%;
  --accent-foreground: 0 0% 0%;
  --destructive: 0 62.8% 30.6%;
  --destructive-foreground: 0 0% 98%;
  --ring: 212.7 26.8% 83.9%;
  
  --chart-1: 217 90% 54%;
  --chart-2: 160 84% 39%;
  --chart-3: 35 92% 51%;
  --chart-4: 222 47% 20%;
  --chart-5: 222 47% 30%;
  
  --sidebar-background: 222 47% 11%;
  --sidebar-foreground: 210 40% 98%;
  --sidebar-primary: 217 90% 54%;
  --sidebar-primary-foreground: 210 40% 98%;
  --sidebar-accent: 217 90% 54%;
  --sidebar-accent-foreground: 210 40% 98%;
  --sidebar-border: 217 33% 17%;
  --sidebar-ring: 212.7 26.8% 83.9%;
}

@layer base {
  * {
    @apply border-border;
  }
  
  body {
    @apply bg-background text-foreground;
    font-family: 'Open Sans', sans-serif;
  }
  
  h1, h2, h3, h4, h5, h6 {
    font-family: 'Roboto', sans-serif;
  }
}

.login-bg {
  background-image: linear-gradient(135deg, rgba(37, 99, 235, 0.9), rgba(16, 185, 129, 0.9)), 
                     url('https://images.unsplash.com/photo-1523050854058-8df90110c9f1?ixlib=rb-4.0.3&auto=format&fit=crop&w=1200&q=80');
  background-size: cover;
  background-position: center;
}

.card-shadow {
  box-shadow: 0 4px 6px -1px rgba(0, 0, 0, 0.1), 0 2px 4px -1px rgba(0, 0, 0, 0.06);
}

.dashboard-sidebar {
  transition: all 0.3s ease;
}

.dashboard-sidebar.collapsed {
  width: 64px;
}

@media (max-width: 768px) {
  .dashboard-sidebar {
    width: 100%;
    height: auto;
    position: fixed;
    bottom: 0;
    left: 0;
    z-index: 10;
  }
}

/* Mobile optimizations */
.scrollbar-hide {
  -ms-overflow-style: none;
  scrollbar-width: none;
}

.scrollbar-hide::-webkit-scrollbar {
  display: none;
}

/* Safe area padding for mobile devices */
.safe-area-pb {
  padding-bottom: env(safe-area-inset-bottom);
}

/* Mobile viewport and layout fixes */
@media (max-width: 768px) {
  html {
    -webkit-text-size-adjust: 100%;
    -ms-text-size-adjust: 100%;
  }
  
  body {
    overflow-x: hidden;
    width: 100vw;
  }
  
  /* Prevent horizontal overflow */
  *, *::before, *::after {
    max-width: 100%;
  }
  
  /* Touch target improvements */
  .touch-target {
    min-height: 44px !important;
    min-width: 44px !important;
  }
  
  /* Improve tap targets on mobile */
  button, .btn, [role="button"] {
    min-height: 44px !important;
  }
  
  /* Better spacing for mobile content */
  .mobile-content {
    padding: 1rem;
    padding-bottom: calc(5rem + env(safe-area-inset-bottom));
  }
  
  /* Enhanced touch targets for better mobile UX */
  .mobile-btn {
    min-height: 44px !important;
    min-width: 44px !important;
    font-size: 16px !important;
    padding: 12px 16px !important;
  }
  
  /* Mobile navigation improvements */
  .mobile-nav-item {
    min-height: 56px !important;
    padding: 16px !important;
    font-size: 16px !important;
  }
  
  /* Prevent zoom on input focus */
  input, select, textarea {
    font-size: 16px !important;
  }
  
  /* Fix viewport width issues */
  .mobile-container {
    width: 100vw;
    max-width: 100vw;
    overflow-x: hidden;
  }
  
  /* Responsive text sizing */
  .mobile-text-sm {
    font-size: 14px !important;
  }
  
  .mobile-text-base {
    font-size: 16px !important;
  }
  
  /* Fix checkbox alignment on mobile */
  .mobile-checkbox {
    min-height: 20px !important;
    min-width: 20px !important;
  }
  
  /* Improve form spacing on mobile */
  .mobile-form-item {
    margin-bottom: 1rem !important;
  }
}

/* Test taking animations and visual feedback */
.answer-saved {
  animation: answer-saved-pulse 1s ease-in-out;
  border-color: #10b981 !important;
}

@keyframes answer-saved-pulse {
  0% {
    transform: scale(1);
    background-color: rgba(16, 185, 129, 0.1);
  }
  50% {
    transform: scale(1.02);
    background-color: rgba(16, 185, 129, 0.2);
  }
  100% {
    transform: scale(1);
    background-color: rgba(16, 185, 129, 0.1);
  }
}

/* Enhanced question navigation */
.question-nav-button {
  transition: all 0.2s ease-in-out;
}

.question-nav-button:hover {
  transform: translateY(-1px);
  box-shadow: 0 4px 12px rgba(0, 0, 0, 0.15);
}

/* Progress indicators */
.progress-ring {
  transition: stroke-dashoffset 0.3s ease-in-out;
}
/* Force cache refresh */<|MERGE_RESOLUTION|>--- conflicted
+++ resolved
@@ -2,8 +2,6 @@
 @tailwind base;
 @tailwind components;
 @tailwind utilities;
-<<<<<<< HEAD
-=======
 
 /* Smooth Scrolling and Transitions */
 html {
@@ -53,7 +51,6 @@
 .h-safe-area-inset-bottom {
   height: env(safe-area-inset-bottom);
 }
->>>>>>> 2e3f5bd7
 
 /* Mobile-first responsive design utilities */
 @layer base {
