import { eq, and, inArray, like, desc, sql, or, ilike, gt } from "drizzle-orm";
import { db } from "./db";
import * as schema from "@shared/schema";
import bcrypt from 'bcrypt';

export interface IStorage {
  // User related methods
  getUser(id: number): Promise<schema.User | undefined>;
  getUserByUsername(username: string): Promise<schema.User | undefined>;
  createUser(user: schema.InsertUser): Promise<schema.User>;
  updateUser(id: number, userData: Partial<schema.InsertUser>): Promise<schema.User | undefined>;
  getUsersByRole(role: string): Promise<schema.User[]>;

  // Password reset methods
  createResetToken(username: string): Promise<string | null>;
  getUserByResetToken(token: string): Promise<schema.User | undefined>;
  resetPassword(token: string, newPasswordHash: string): Promise<boolean>;

  // Profile related methods
  createStudentProfile(profile: schema.InsertStudentProfile): Promise<schema.StudentProfile>;
  getStudentProfile(userId: number): Promise<schema.StudentProfile | undefined>;
  updateStudentProfile(userId: number, profileData: Partial<schema.InsertStudentProfile>): Promise<schema.StudentProfile | undefined>;
  createTeacherProfile(profile: schema.InsertTeacherProfile): Promise<schema.TeacherProfile>;
  getTeacherProfile(userId: number): Promise<schema.TeacherProfile | undefined>;
  updateTeacherProfile(userId: number, profileData: Partial<schema.InsertTeacherProfile>): Promise<schema.TeacherProfile | undefined>;
  createCenterProfile(profile: schema.InsertCenterProfile): Promise<schema.CenterProfile>;
  getCenterProfile(userId: number): Promise<schema.CenterProfile | undefined>;
  updateCenterProfile(userId: number, profileData: Partial<schema.InsertCenterProfile>): Promise<schema.CenterProfile | undefined>;

  // Center management methods
  getTeachersByCenter(centerId: number): Promise<schema.User[]>;
  getStudentsByCenter(centerId: number): Promise<schema.User[]>;
  assignTeacherToCenter(teacherId: number, centerId: number): Promise<boolean>;
  assignStudentToCenter(studentId: number, centerId: number): Promise<boolean>;

  // Lesson related methods
  createLesson(lesson: schema.InsertLesson): Promise<schema.Lesson>;
  getLessonById(id: number): Promise<schema.Lesson | undefined>;
  updateLesson(id: number, lesson: Partial<schema.InsertLesson>): Promise<schema.Lesson | undefined>;
  deleteLessonById(id: number): Promise<boolean>;
  getLessonsByTeacherId(teacherId: number): Promise<schema.Lesson[]>;
  getLessonsByGrade(grade: string): Promise<schema.Lesson[]>;
  searchLessons(query: string): Promise<schema.Lesson[]>;
  getLessons(): Promise<schema.Lesson[]>;


  // Test related methods
  createTest(test: schema.InsertTest): Promise<schema.Test>;
  getTestById(id: number): Promise<schema.Test | undefined>;
  getTestByCode(testCode: string): Promise<schema.Test | undefined>;
  updateTest(id: number, test: Partial<schema.InsertTest>): Promise<schema.Test | undefined>;
  deleteTestById(id: number): Promise<boolean>;
  getTestsByTeacherId(teacherId: number): Promise<schema.Test[]>;
  getTestsByGradeAndClassroom(grade: string, classroom?: string): Promise<schema.Test[]>;
  getActiveTestsForStudent(grade: string, classroom?: string): Promise<schema.Test[]>;
  getAllPublicTests(): Promise<schema.Test[]>;
  getTestsByUserId(userId: string): Promise<schema.Test[]>;

  // Question related methods
  createQuestion(question: schema.InsertQuestion): Promise<schema.Question>;
  getQuestionsByTestId(testId: number): Promise<schema.Question[]>;
  deleteQuestionById(id: number): Promise<boolean>;

  // Test attempt related methods
  createTestAttempt(attempt: schema.InsertTestAttempt): Promise<schema.TestAttempt>;
  getTestAttemptById(id: number): Promise<schema.TestAttempt | undefined>;
  updateTestAttempt(id: number, attempt: Partial<schema.TestAttempt>): Promise<schema.TestAttempt | undefined>;
  getTestAttemptsByStudentId(studentId: number): Promise<schema.TestAttempt[]>;
  getTestAttemptsByTestId(testId: number): Promise<schema.TestAttempt[]>;

  // Student answer related methods
  createStudentAnswer(answer: schema.InsertStudentAnswer): Promise<schema.StudentAnswer>;
  getStudentAnswersByAttemptId(attemptId: number): Promise<schema.StudentAnswer[]>;

  // Schedule related methods
  createSchedule(schedule: schema.InsertSchedule): Promise<schema.Schedule>;
  getSchedulesByTeacherId(teacherId: number): Promise<schema.Schedule[]>;
  getSchedulesByClassName(className: string): Promise<schema.Schedule[]>;

  // Parent-child relationship methods
  addChildToParent(parentId: number, childUsername: string): Promise<boolean>;
  getChildrenByParentId(parentId: number): Promise<any[]>;

  // Parent notification settings methods
  createParentNotificationSettings(settings: schema.InsertParentNotificationSettings): Promise<schema.ParentNotificationSettings>;
  getParentNotificationSettings(parentId: number): Promise<schema.ParentNotificationSettings | undefined>;
  updateParentNotificationSettings(parentId: number, settings: Partial<schema.InsertParentNotificationSettings>): Promise<schema.ParentNotificationSettings | undefined>;

  // Center search methods
  searchCenters(filters: { query?: string; city?: string; specialization?: string }): Promise<any[]>;

  // Missing methods from routes.ts
  getUserProfile(userId: number): Promise<any | undefined>;
  updateUserProfile(userId: number, profileData: any): Promise<any | undefined>;
  getNotifications(userId: number): Promise<any[]>;
  markNotificationAsRead(notificationId: number): Promise<boolean>;
  updateTeacherProfileImage(userId: number, profileImage: string): Promise<boolean>;
  updateStudentProfileImage(userId: number, profileImage: string): Promise<boolean>;
  getParentProfile(userId: number): Promise<any | undefined>;
  updateParentProfile(userId: number, profileData: any): Promise<any | undefined>;
  getParentChildren(parentId: number): Promise<any[]>;
  addParentChild(parentId: number, childUsername: string): Promise<boolean>;
  getParentTestResults(parentId: number): Promise<any[]>;
  updateCenterProfileImage(userId: number, profileImage: string): Promise<boolean>;
}

export class DatabaseStorage implements IStorage {
  // User related methods
  async getUser(id: number): Promise<schema.User | undefined> {
    const [user] = await db.select().from(schema.users).where(eq(schema.users.id, id));
    return user;
  }



  async getUserByUsername(username: string): Promise<schema.User | undefined> {
    const [user] = await db.select().from(schema.users).where(eq(schema.users.username, username));
    return user;
  }

  async createUser(user: any): Promise<schema.User> {
    // Hash the password before storing
    const passwordToHash = user.password || user.passwordHash;
    const hashedPassword = await bcrypt.hash(passwordToHash, 10);
    const userData = { 
      username: user.username,
      passwordHash: hashedPassword,
      role: user.role,
      fullName: user.fullName,
      profileImage: user.profileImage,
      phone: user.phone,
      telegramId: user.telegramId,
      isActive: true
    };

    const [newUser] = await db.insert(schema.users).values(userData).returning();
    return newUser;
  }

  async updateUser(id: number, userData: any): Promise<schema.User | undefined> {
    const updateData: any = { ...userData };

    // If updating password, hash it
    if (userData.password) {
      updateData.passwordHash = await bcrypt.hash(userData.password, 10);
      delete updateData.password;
    }

    updateData.updatedAt = new Date();

    const [updatedUser] = await db
      .update(schema.users)
      .set(updateData)
      .where(eq(schema.users.id, id))
      .returning();

    return updatedUser;
  }

  async getUsersByRole(role: string): Promise<schema.User[]> {
    return await db.select().from(schema.users).where(eq(schema.users.role, role as any));
  }

  // Profile related methods
  async createStudentProfile(profile: schema.InsertStudentProfile): Promise<schema.StudentProfile> {
    const [newProfile] = await db.insert(schema.studentProfiles).values(profile).returning();
    return newProfile;
  }

  async getStudentProfile(userId: number): Promise<schema.StudentProfile | undefined> {
    const [profile] = await db.select().from(schema.studentProfiles).where(eq(schema.studentProfiles.userId, userId));
    return profile;
  }

  async updateStudentProfile(userId: number, profileData: Partial<schema.InsertStudentProfile>): Promise<schema.StudentProfile | undefined> {
    const [updatedProfile] = await db
      .update(schema.studentProfiles)
      .set(profileData)
      .where(eq(schema.studentProfiles.userId, userId))
      .returning();
    return updatedProfile;
  }

  async createTeacherProfile(profile: schema.InsertTeacherProfile): Promise<schema.TeacherProfile> {
    const [newProfile] = await db.insert(schema.teacherProfiles).values(profile).returning();
    return newProfile;
  }

  async getTeacherProfile(userId: number): Promise<schema.TeacherProfile | undefined> {
    const [profile] = await db.select().from(schema.teacherProfiles).where(eq(schema.teacherProfiles.userId, userId));
    return profile;
  }

  async updateTeacherProfile(userId: number, profileData: Partial<schema.InsertTeacherProfile>): Promise<schema.TeacherProfile | undefined> {
    const [updatedProfile] = await db
      .update(schema.teacherProfiles)
      .set({ ...profileData, updatedAt: new Date() })
      .where(eq(schema.teacherProfiles.userId, userId))
      .returning();

    return updatedProfile;
  }

  async createCenterProfile(profile: schema.InsertCenterProfile): Promise<schema.CenterProfile> {
    const [newProfile] = await db.insert(schema.centerProfiles).values(profile).returning();
    return newProfile;
  }

  async getCenterProfile(userId: number): Promise<schema.CenterProfile | undefined> {
    const [profile] = await db.select().from(schema.centerProfiles).where(eq(schema.centerProfiles.userId, userId));
    return profile;
  }

  async updateCenterProfile(userId: number, profileData: Partial<schema.InsertCenterProfile>): Promise<schema.CenterProfile | undefined> {
    const [updatedProfile] = await db
      .update(schema.centerProfiles)
      .set({ ...profileData, updatedAt: new Date() })
      .where(eq(schema.centerProfiles.userId, userId))
      .returning();
    return updatedProfile;
  }

  // Center management methods
  async getTeachersByCenter(centerId: number): Promise<any[]> {
    const results = await db.select({
      id: schema.users.id,
      username: schema.users.username,
      role: schema.users.role,
      fullName: schema.users.fullName,
      profileImage: schema.users.profileImage,
      phone: schema.users.phone,
      isActive: schema.users.isActive,
      createdAt: schema.users.createdAt,
      // Teacher profile fields
      phoneNumber: schema.teacherProfiles.phoneNumber,
      specialty: schema.teacherProfiles.specialty,
      subjects: schema.teacherProfiles.subjects,
      bio: schema.teacherProfiles.bio,
      experience: schema.teacherProfiles.experience,
      certificates: schema.teacherProfiles.certificates,
    })
    .from(schema.users)
    .innerJoin(schema.teacherProfiles, eq(schema.users.id, schema.teacherProfiles.userId))
    .where(and(
      eq(schema.users.role, 'teacher'),
      eq(schema.teacherProfiles.centerId, centerId)
    ));
    return results;
  }

  async getStudentsByCenter(centerId: number): Promise<any[]> {
    const results = await db.select({
      id: schema.users.id,
      username: schema.users.username,
      role: schema.users.role,
      fullName: schema.users.fullName,
      profileImage: schema.users.profileImage,
      phone: schema.users.phone,
      isActive: schema.users.isActive,
      createdAt: schema.users.createdAt,
      // Student profile fields
      phoneNumber: schema.studentProfiles.phoneNumber,
      grade: schema.studentProfiles.grade,
      classroom: schema.studentProfiles.classroom,
      certificates: schema.studentProfiles.certificates,
      bio: schema.studentProfiles.bio,
    })
    .from(schema.users)
    .innerJoin(schema.studentProfiles, eq(schema.users.id, schema.studentProfiles.userId))
    .where(and(
      eq(schema.users.role, 'student'),
      eq(schema.studentProfiles.centerId, centerId)
    ));
    return results;
  }

  async assignTeacherToCenter(teacherId: number, centerId: number): Promise<boolean> {
    try {
      await db.update(schema.teacherProfiles)
        .set({ centerId })
        .where(eq(schema.teacherProfiles.userId, teacherId));
      return true;
    } catch (error) {
      console.error('Error assigning teacher to center:', error);
      return false;
    }
  }

  async assignStudentToCenter(studentId: number, centerId: number): Promise<boolean> {
    try {
      await db.update(schema.studentProfiles)
        .set({ centerId })
        .where(eq(schema.studentProfiles.userId, studentId));
      return true;
    } catch (error) {
      console.error('Error assigning student to center:', error);
      return false;
    }
  }

  // Lesson related methods
  async createLesson(lesson: schema.InsertLesson): Promise<schema.Lesson> {
    const lessonData = {
      ...lesson,
      price: lesson.price?.toString() // Convert number to string for numeric type
    };
    const [newLesson] = await db.insert(schema.lessons).values(lessonData).returning();
    return newLesson;
  }

  async getLessonById(id: number): Promise<schema.Lesson | undefined> {
    const [lesson] = await db.select().from(schema.lessons).where(eq(schema.lessons.id, id));
    return lesson;
  }

  async updateLesson(id: number, lessonData: Partial<schema.InsertLesson>): Promise<schema.Lesson | undefined> {
    const updateData = {
      ...lessonData,
      price: lessonData.price?.toString(), // Convert number to string for numeric type
      updatedAt: new Date()
    };

    const [updatedLesson] = await db
      .update(schema.lessons)
      .set(updateData)
      .where(eq(schema.lessons.id, id))
      .returning();

    return updatedLesson;
  }

  async deleteLessonById(id: number): Promise<boolean> {
    const result = await db.delete(schema.lessons).where(eq(schema.lessons.id, id));
    return true;
  }

  async getLessonsByTeacherId(teacherId: number): Promise<schema.Lesson[]> {
    return await db.select().from(schema.lessons).where(eq(schema.lessons.teacherId, teacherId));
  }

  async getLessonsByGrade(grade: string): Promise<schema.Lesson[]> {
    return await db.select()
      .from(schema.lessons)
      .where(eq(schema.lessons.status, 'active'))
      .orderBy(desc(schema.lessons.createdAt));
  }

  async searchLessons(query: string): Promise<schema.Lesson[]> {
    const searchPattern = `%${query.toLowerCase()}%`;
    return await db.select()
      .from(schema.lessons)
      .where(and(
        eq(schema.lessons.status, 'active'),
        or(
          sql`LOWER(${schema.lessons.title}) LIKE ${searchPattern}`,
          sql`LOWER(${schema.lessons.description}) LIKE ${searchPattern}`,
          sql`LOWER(${schema.lessons.topic}) LIKE ${searchPattern}`
        )
      ))
      .orderBy(desc(schema.lessons.createdAt));
  }

  // Test related methods
  async createTest(test: schema.InsertTest): Promise<schema.Test> {
    const [newTest] = await db.insert(schema.tests).values(test).returning();
    return newTest;
  }

  async getTestById(id: number): Promise<schema.Test | undefined> {
    const [test] = await db.select().from(schema.tests).where(eq(schema.tests.id, id));
    return test;
  }

  async getTestByCode(testCode: string): Promise<schema.Test | undefined> {
    const [test] = await db.select().from(schema.tests).where(eq(schema.tests.testCode, testCode));
    return test;
  }

  async updateTest(id: number, testData: Partial<schema.InsertTest>): Promise<schema.Test | undefined> {
    const [updatedTest] = await db
      .update(schema.tests)
      .set({ ...testData, updatedAt: new Date() })
      .where(eq(schema.tests.id, id))
      .returning();

    return updatedTest;
  }

  async deleteTestById(id: number): Promise<boolean> {
    const result = await db.delete(schema.tests).where(eq(schema.tests.id, id));
    return true;
  }

  // Get tests by teacher ID
  async getTestsByTeacherId(teacherId: number): Promise<schema.Test[]> {
    try {
      const tests = await db
        .select()
        .from(schema.tests)
        .where(eq(schema.tests.teacherId, teacherId))
        .orderBy(desc(schema.tests.createdAt));

      return tests;
    } catch (error) {
      console.error('Error fetching tests by teacher ID:', error);
      throw error;
    }
  }

  // Get tests by user ID (for different roles)
  async getTestsByUserId(userId: string): Promise<schema.Test[]> {
    try {
      const userIdNum = parseInt(userId);
      const user = await this.getUser(userIdNum);
      
      if (!user) return [];

      if (user.role === 'teacher') {
        // Teachers see their own tests
        return await this.getTestsByTeacherId(userIdNum);
      } else {
        // Students and others see all active tests
        const tests = await db
          .select()
          .from(schema.tests)
          .where(eq(schema.tests.status, 'active'))
          .orderBy(desc(schema.tests.createdAt));
        return tests;
      }
    } catch (error) {
      console.error('Error fetching tests by user ID:', error);
      return [];
    }
  }

  // Get all lessons (for general access)
  async getLessons(): Promise<schema.Lesson[]> {
    try {
      const lessons = await db
        .select()
        .from(schema.lessons)
        .where(eq(schema.lessons.status, 'published'))
        .orderBy(desc(schema.lessons.createdAt));

      return lessons;
    } catch (error) {
      console.error('Error fetching lessons:', error);
      throw error;
    }
  }

  async getTestsByGradeAndClassroom(grade: string, classroom?: string): Promise<schema.Test[]> {
    if (classroom) {
      return await db.select().from(schema.tests).where(
        and(
          eq(schema.tests.grade, grade),
          eq(schema.tests.classroom, classroom)
        )
      );
    } else {
      return await db.select().from(schema.tests).where(eq(schema.tests.grade, grade));
    }
  }

  async getActiveTestsForStudent(grade: string, classroom?: string): Promise<schema.Test[]> {
    const now = new Date();

    if (classroom) {
      return await db.select().from(schema.tests).where(
        and(
          eq(schema.tests.grade, grade),
          eq(schema.tests.status, 'active'),
          eq(schema.tests.classroom, classroom)
        )
      );
    } else {
      return await db.select().from(schema.tests).where(
        and(
          eq(schema.tests.grade, grade),
          eq(schema.tests.status, 'active')
        )
      );
    }
  }

  // Question related methods
  async createQuestion(question: schema.InsertQuestion): Promise<schema.Question> {
    const [newQuestion] = await db.insert(schema.questions).values(question).returning();
    return newQuestion;
  }

  async getQuestionsByTestId(testId: number): Promise<schema.Question[]> {
    return await db
      .select()
      .from(schema.questions)
      .where(eq(schema.questions.testId, testId))
      .orderBy(schema.questions.order);
  }

  async deleteQuestionById(id: number): Promise<boolean> {
    try {
      await db.delete(schema.questions).where(eq(schema.questions.id, id));
      return true;
    } catch (error) {
      console.error("Error deleting question:", error);
      return false;
    }
  }

  // Test attempt related methods
  async createTestAttempt(attempt: schema.InsertTestAttempt): Promise<schema.TestAttempt> {
    const [newAttempt] = await db.insert(schema.testAttempts).values(attempt).returning();
    return newAttempt;
  }

  async getTestAttemptById(id: number): Promise<schema.TestAttempt | undefined> {
    const [attempt] = await db.select().from(schema.testAttempts).where(eq(schema.testAttempts.id, id));
    return attempt;
  }

  async updateTestAttempt(id: number, attemptData: Partial<schema.TestAttempt>): Promise<schema.TestAttempt | undefined> {
    const [updatedAttempt] = await db
      .update(schema.testAttempts)
      .set(attemptData)
      .where(eq(schema.testAttempts.id, id))
      .returning();

    return updatedAttempt;
  }

  async getTestAttemptsByStudentId(studentId: number): Promise<schema.TestAttempt[]> {
    return await db.select().from(schema.testAttempts).where(eq(schema.testAttempts.studentId, studentId));
  }

  async getTestAttemptsByTestId(testId: number): Promise<schema.TestAttempt[]> {
    return await db.select().from(schema.testAttempts).where(eq(schema.testAttempts.testId, testId));
  }

  // Student answer related methods
  async createStudentAnswer(answer: schema.InsertStudentAnswer): Promise<schema.StudentAnswer> {
    // First, delete any existing answer for this question in this attempt
    await db.delete(schema.studentAnswers)
      .where(
        and(
          eq(schema.studentAnswers.attemptId, answer.attemptId),
          eq(schema.studentAnswers.questionId, answer.questionId)
        )
      );

    // Then insert the new answer
    const [newAnswer] = await db.insert(schema.studentAnswers).values(answer).returning();
    return newAnswer;
  }

  async getStudentAnswersByAttemptId(attemptId: number): Promise<schema.StudentAnswer[]> {
    return await db.select().from(schema.studentAnswers).where(eq(schema.studentAnswers.attemptId, attemptId));
  }

  // Schedule related methods
  async createSchedule(schedule: schema.InsertSchedule): Promise<schema.Schedule> {
    const [newSchedule] = await db.insert(schema.schedules).values(schedule).returning();
    return newSchedule;
  }

  async getSchedulesByTeacherId(teacherId: number): Promise<schema.Schedule[]> {
    return await db.select().from(schema.schedules).where(eq(schema.schedules.teacherId, teacherId));
  }

  async getSchedulesByClassName(className: string): Promise<schema.Schedule[]> {
    return await db.select().from(schema.schedules).where(eq(schema.schedules.className, className));
  }

  // Parent-child relationship methods
  async addChildToParent(parentId: number, childUsername: string): Promise<boolean> {
    try {
      // Find the child user by username
      const child = await this.getUserByUsername(childUsername);
      if (!child) {
        throw new Error('Farzand foydalanuvchi topilmadi');
      }

      // Check if child is a student
      if (child.role !== 'student') {
        throw new Error('Farzand o\'quvchi rolida bo\'lishi kerak');
      }

      // Check if child already has a parent using raw SQL for reliability
      const existingParentCheck = await db.execute(sql`
        SELECT parent_id FROM student_profiles WHERE user_id = ${child.id} AND parent_id IS NOT NULL
      `);

      if (existingParentCheck.rows.length > 0) {
        throw new Error('Bu farzand allaqachon boshqa ota-onaga bog\'langan');
      }

      // Get existing student profile
      const existingProfile = await this.getStudentProfile(child.id);

      if (existingProfile) {
        // Update existing profile with parent relationship
        await db.execute(sql`
          UPDATE student_profiles SET parent_id = ${parentId} WHERE user_id = ${child.id}
        `);
      } else {
        // Create new student profile with parent relationship
        await db.execute(sql`
          INSERT INTO student_profiles (user_id, parent_id, grade, phone_number, bio)
          VALUES (${child.id}, ${parentId}, '10', '', '')
        `);
      }

      return true;
    } catch (error) {
      console.error("Error adding child to parent:", error);
      throw error;
    }
  }

  async getChildrenByParentId(parentId: number): Promise<any[]> {
    console.log('Getting children for parent ID:', parentId);

    try {
      // Use raw SQL directly for reliability - removed email column as it doesn't exist
      const result = await db.execute(sql`
        SELECT 
          u.id,
          u.full_name as "fullName",
          u.username,
          sp.phone_number as "phoneNumber",
          sp.bio,
          sp.grade
        FROM users u
        INNER JOIN student_profiles sp ON u.id = sp.user_id
        WHERE sp.parent_id = ${parentId}
      `);

      console.log('Found children:', result.rows.length);

      return result.rows.map((child: any) => ({
        ...child,
        firstName: child.fullName?.split(' ')[0] || child.username,
        lastName: child.fullName?.split(' ').slice(1).join(' ') || ''
      }));
    } catch (error) {
      console.error('Error in getChildrenByParentId:', error);
      return [];
    }
  }

  async createResetToken(username: string): Promise<string | null> {
    try {
      const user = await this.getUserByUsername(username);
      if (!user) {
        return null;
      }

      // Generate reset token
      const crypto = await import('crypto');
      const resetToken = crypto.randomBytes(32).toString('hex');
      const resetTokenExpiry = new Date(Date.now() + 3600000); // 1 hour from now

      await db
        .update(schema.users)
        .set({ 
          resetToken, 
          resetTokenExpiry,
          updatedAt: new Date()
        })
        .where(eq(schema.users.id, user.id));

      return resetToken;
    } catch (error) {
      console.error('Error creating reset token:', error);
      return null;
    }
  }

  async getUserByResetToken(token: string): Promise<schema.User | undefined> {
    try {
      const [user] = await db
        .select()
        .from(schema.users)
        .where(
          and(
            eq(schema.users.resetToken, token),
            gt(schema.users.resetTokenExpiry, new Date())
          )
        );
      return user;
    } catch (error) {
      console.error('Error getting user by reset token:', error);
      return undefined;
    }
  }

  async resetPassword(token: string, newPasswordHash: string): Promise<boolean> {
    try {
      const user = await this.getUserByResetToken(token);
      if (!user) {
        return false;
      }

      await db
        .update(schema.users)
        .set({ 
          passwordHash: newPasswordHash,
          resetToken: null,
          resetTokenExpiry: null,
          updatedAt: new Date()
        })
        .where(eq(schema.users.id, user.id));

      return true;
    } catch (error) {
      console.error('Error resetting password:', error);
      return false;
    }
  }

  async getUserByTelegramId(telegramId: string): Promise<schema.User | undefined> {
    const [user] = await db.select().from(schema.users).where(eq(schema.users.telegramId, telegramId));
    return user;
  }

  async getAllPublicTests(): Promise<schema.Test[]> {
    const tests = await db.select()
      .from(schema.tests)
      .where(and(
        eq(schema.tests.status, 'active'),
        eq(schema.tests.type, 'public')
      ))
      .orderBy(desc(schema.tests.createdAt));
    return tests;
  }

  // Parent notification settings methods
  async createParentNotificationSettings(settings: schema.InsertParentNotificationSettings): Promise<schema.ParentNotificationSettings> {
    const result = await db.insert(schema.parentNotificationSettings).values(settings).returning();
    return result[0];
  }

  async getParentNotificationSettings(parentId: number): Promise<schema.ParentNotificationSettings | undefined> {
    const result = await db.select().from(schema.parentNotificationSettings)
      .where(eq(schema.parentNotificationSettings.parentId, parentId))
      .limit(1);
    return result[0];
  }

  async updateParentNotificationSettings(parentId: number, settings: Partial<schema.InsertParentNotificationSettings>): Promise<schema.ParentNotificationSettings | undefined> {
    const result = await db.update(schema.parentNotificationSettings)
      .set({ ...settings, updatedAt: new Date() })
      .where(eq(schema.parentNotificationSettings.parentId, parentId))
      .returning();
    return result[0];
  }

  async searchCenters(filters: { query?: string; city?: string; specialization?: string }): Promise<any[]> {
    try {
<<<<<<< HEAD
      // Build where conditions array
      let whereConditions = [eq(schema.users.role, 'center')];

      if (filters.query) {
        const queryCondition = or(
          ilike(schema.centerProfiles.centerName, `%${filters.query}%`),
          ilike(schema.centerProfiles.description, `%${filters.query}%`),
          ilike(schema.centerProfiles.director, `%${filters.query}%`)
        );
        if (queryCondition) {
          whereConditions.push(queryCondition);
        }
=======
      let whereConditions = [eq(schema.users.role, 'center')];

      // Apply filters
      if (filters.query) {
        whereConditions.push(
          or(
            ilike(schema.centerProfiles.centerName, `%${filters.query}%`),
            ilike(schema.centerProfiles.description, `%${filters.query}%`),
            ilike(schema.centerProfiles.director, `%${filters.query}%`)
          )!
        );
>>>>>>> 2e3f5bd7
      }

      if (filters.city) {
        whereConditions.push(ilike(schema.centerProfiles.address, `%${filters.city}%`));
      }

      if (filters.specialization) {
        whereConditions.push(
          sql`${schema.centerProfiles.specializations} @> ${JSON.stringify([filters.specialization])}`
        );
      }

      const result = await db.select({
        id: schema.users.id,
        username: schema.users.username,
        fullName: schema.users.fullName,
        centerName: schema.centerProfiles.centerName,
        address: schema.centerProfiles.address,
        phoneNumber: schema.centerProfiles.phoneNumber,
        email: schema.centerProfiles.email,
        website: schema.centerProfiles.website,
        description: schema.centerProfiles.description,
        director: schema.centerProfiles.director,
        establishedYear: schema.centerProfiles.establishedYear,
        capacity: schema.centerProfiles.capacity,
        specializations: schema.centerProfiles.specializations,
        facilities: schema.centerProfiles.facilities,
        workingHours: schema.centerProfiles.workingHours,
        profileImage: schema.centerProfiles.profileImage,
      })
      .from(schema.users)
      .innerJoin(schema.centerProfiles, eq(schema.users.id, schema.centerProfiles.userId))
      .where(and(...whereConditions));
<<<<<<< HEAD

      return result;
=======

      return result;
    } catch (error) {
      console.error('Error searching centers:', error);
      return [];
    }
  }

  // Missing methods implementation
  async getUserProfile(userId: number): Promise<any | undefined> {
    try {
      const user = await this.getUser(userId);
      if (!user) return undefined;

      switch (user.role) {
        case 'student':
          return await this.getStudentProfile(userId);
        case 'teacher':
          return await this.getTeacherProfile(userId);
        case 'parent':
          return user; // Parents don't have separate profiles
        case 'center':
          return await this.getCenterProfile(userId);
        default:
          return user;
      }
    } catch (error) {
      console.error('Error getting user profile:', error);
      return undefined;
    }
  }

  async updateUserProfile(userId: number, profileData: any): Promise<any | undefined> {
    try {
      const user = await this.getUser(userId);
      if (!user) return undefined;

      switch (user.role) {
        case 'student':
          return await this.updateStudentProfile(userId, profileData);
        case 'teacher':
          return await this.updateTeacherProfile(userId, profileData);
        case 'center':
          return await this.updateCenterProfile(userId, profileData);
        default:
          return undefined;
      }
    } catch (error) {
      console.error('Error updating user profile:', error);
      return undefined;
    }
  }

  async getNotifications(userId: number): Promise<any[]> {
    try {
      const notifications = await db.select()
        .from(schema.notifications)
        .where(eq(schema.notifications.userId, userId))
        .orderBy(desc(schema.notifications.createdAt));
      return notifications;
>>>>>>> 2e3f5bd7
    } catch (error) {
      console.error('Error getting notifications:', error);
      return [];
    }
  }

  async markNotificationAsRead(notificationId: number): Promise<boolean> {
    try {
      await db.update(schema.notifications)
        .set({ isRead: true })
        .where(eq(schema.notifications.id, notificationId));
      return true;
    } catch (error) {
      console.error('Error marking notification as read:', error);
      return false;
    }
  }

  async updateTeacherProfileImage(userId: number, profileImage: string): Promise<boolean> {
    try {
      await db.update(schema.teacherProfiles)
        .set({ profileImage })
        .where(eq(schema.teacherProfiles.userId, userId));
      return true;
    } catch (error) {
      console.error('Error updating teacher profile image:', error);
      return false;
    }
  }

  async updateStudentProfileImage(userId: number, profileImage: string): Promise<boolean> {
    try {
      await db.update(schema.studentProfiles)
        .set({ profileImage })
        .where(eq(schema.studentProfiles.userId, userId));
      return true;
    } catch (error) {
      console.error('Error updating student profile image:', error);
      return false;
    }
  }

  async getParentProfile(userId: number): Promise<any | undefined> {
    try {
      const user = await this.getUser(userId);
      return user;
    } catch (error) {
      console.error('Error getting parent profile:', error);
      return undefined;
    }
  }

  async updateParentProfile(userId: number, profileData: any): Promise<any | undefined> {
    try {
      const [updatedUser] = await db.update(schema.users)
        .set({ ...profileData, updatedAt: new Date() })
        .where(eq(schema.users.id, userId))
        .returning();
      return updatedUser;
    } catch (error) {
      console.error('Error updating parent profile:', error);
      return undefined;
    }
  }

  async getParentChildren(parentId: number): Promise<any[]> {
    return await this.getChildrenByParentId(parentId);
  }

  async addParentChild(parentId: number, childUsername: string): Promise<boolean> {
    return await this.addChildToParent(parentId, childUsername);
  }

  async getParentTestResults(parentId: number): Promise<any[]> {
    try {
      const children = await this.getChildrenByParentId(parentId);
      const childIds = children.map(child => child.id);
      
      if (childIds.length === 0) return [];

      const testResults = await db.select({
        attemptId: schema.testAttempts.id,
        testId: schema.testAttempts.testId,
        studentId: schema.testAttempts.studentId,
        startTime: schema.testAttempts.startTime,
        endTime: schema.testAttempts.endTime,
        score: schema.testAttempts.score,
        correctAnswers: schema.testAttempts.correctAnswers,
        totalQuestions: schema.testAttempts.totalQuestions,
        completed: schema.testAttempts.completed,
        testTitle: schema.tests.title,
        testType: schema.tests.type,
        studentName: schema.users.fullName
      })
      .from(schema.testAttempts)
      .innerJoin(schema.tests, eq(schema.testAttempts.testId, schema.tests.id))
      .innerJoin(schema.users, eq(schema.testAttempts.studentId, schema.users.id))
      .where(inArray(schema.testAttempts.studentId, childIds))
      .orderBy(desc(schema.testAttempts.startTime));

      return testResults;
    } catch (error) {
      console.error('Error getting parent test results:', error);
      return [];
    }
  }

  async updateCenterProfileImage(userId: number, profileImage: string): Promise<boolean> {
    try {
      await db.update(schema.centerProfiles)
        .set({ profileImage })
        .where(eq(schema.centerProfiles.userId, userId));
      return true;
    } catch (error) {
      console.error('Error updating center profile image:', error);
      return false;
    }
  }
}

export const storage = new DatabaseStorage();<|MERGE_RESOLUTION|>--- conflicted
+++ resolved
@@ -756,7 +756,6 @@
 
   async searchCenters(filters: { query?: string; city?: string; specialization?: string }): Promise<any[]> {
     try {
-<<<<<<< HEAD
       // Build where conditions array
       let whereConditions = [eq(schema.users.role, 'center')];
 
@@ -769,19 +768,6 @@
         if (queryCondition) {
           whereConditions.push(queryCondition);
         }
-=======
-      let whereConditions = [eq(schema.users.role, 'center')];
-
-      // Apply filters
-      if (filters.query) {
-        whereConditions.push(
-          or(
-            ilike(schema.centerProfiles.centerName, `%${filters.query}%`),
-            ilike(schema.centerProfiles.description, `%${filters.query}%`),
-            ilike(schema.centerProfiles.director, `%${filters.query}%`)
-          )!
-        );
->>>>>>> 2e3f5bd7
       }
 
       if (filters.city) {
@@ -815,10 +801,6 @@
       .from(schema.users)
       .innerJoin(schema.centerProfiles, eq(schema.users.id, schema.centerProfiles.userId))
       .where(and(...whereConditions));
-<<<<<<< HEAD
-
-      return result;
-=======
 
       return result;
     } catch (error) {
@@ -879,7 +861,6 @@
         .where(eq(schema.notifications.userId, userId))
         .orderBy(desc(schema.notifications.createdAt));
       return notifications;
->>>>>>> 2e3f5bd7
     } catch (error) {
       console.error('Error getting notifications:', error);
       return [];
